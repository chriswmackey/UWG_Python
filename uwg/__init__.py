"""Urban Weather Generator Library."""

<<<<<<< HEAD
__version__ = '5.0.0'


from simparam import SimParam
from weather import  Weather
from building import Building
from material import Material
from element import Element
from BEMDef import BEMDef
from schdef import SchDef
from param import Param
from UCMDef import UCMDef
from forcing import Forcing
from UBLDef import UBLDef
from RSMDef import RSMDef
from solarcalcs import SolarCalcs
=======
from .simparam import SimParam
from .weather import Weather
from .building import Building
from .material import Material
from .element import Element
from .BEMDef import BEMDef
from .schdef import SchDef
from .param import Param
from .UCMDef import UCMDef
from .forcing import Forcing
from .UBLDef import UBLDef
from .RSMDef import RSMDef
from .solarcalcs import SolarCalcs
>>>>>>> 6318f855

from .readDOE import readDOE
from .infracalcs import infracalcs
from .urbflux import urbflux

from .uwg import uwg
from .uwg import procMat


__all__ = [
    "uwg",
    "utilities",
    "material",
    "element",
    "building",
    "BEMDef",
    "forcing",
    "param",
    "psychrometrics",
    "schdef",
    "simparam",
    "UCMDef",
    "urbflux",
    "weather",
    "RSMDef",
    ]<|MERGE_RESOLUTION|>--- conflicted
+++ resolved
@@ -1,23 +1,7 @@
 """Urban Weather Generator Library."""
 
-<<<<<<< HEAD
 __version__ = '5.0.0'
 
-
-from simparam import SimParam
-from weather import  Weather
-from building import Building
-from material import Material
-from element import Element
-from BEMDef import BEMDef
-from schdef import SchDef
-from param import Param
-from UCMDef import UCMDef
-from forcing import Forcing
-from UBLDef import UBLDef
-from RSMDef import RSMDef
-from solarcalcs import SolarCalcs
-=======
 from .simparam import SimParam
 from .weather import Weather
 from .building import Building
@@ -31,7 +15,6 @@
 from .UBLDef import UBLDef
 from .RSMDef import RSMDef
 from .solarcalcs import SolarCalcs
->>>>>>> 6318f855
 
 from .readDOE import readDOE
 from .infracalcs import infracalcs
